--- conflicted
+++ resolved
@@ -161,7 +161,6 @@
     database_name_filter = f"AND objectdatabasename = '{database_name}'" if database_name else ""
 
     with conn.cursor() as cur:
-<<<<<<< HEAD
         if not database_name:
             logger.debug("No database name provided, returning all databases and space information.")
             rows = cur.execute("""
@@ -190,21 +189,6 @@
                 AND DatabaseName = '{database_name}'
                 GROUP BY 1;
             """)
-=======
-        logger.debug(f"Database name: {database_name}, returning space information for this database.")
-        rows = cur.execute(f"""
-            SELECT
-                DatabaseName,
-                CAST(SUM(MaxPerm)/1024/1024/1024 AS DECIMAL(10,2)) AS SpaceAllocated_GB,
-                CAST(SUM(CurrentPerm)/1024/1024/1024 AS DECIMAL(10,2)) AS SpaceUsed_GB,
-                CAST((SUM(MaxPerm) - SUM(CurrentPerm))/1024/1024/1024 AS DECIMAL(10,2)) AS FreeSpace_GB,
-                CAST((SUM(CurrentPerm) * 100.0 / NULLIF(SUM(MaxPerm),0)) AS DECIMAL(10,2)) AS PercentUsed
-            FROM DBC.DiskSpaceV
-            WHERE MaxPerm > 0
-            {database_name_filter}
-            GROUP BY 1;
-        """)
->>>>>>> cacf2503
 
         data = rows_to_json(cur.description, rows.fetchall())
         metadata = {
