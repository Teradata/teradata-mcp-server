--- conflicted
+++ resolved
@@ -146,107 +146,6 @@
     ,SpaceAllocated_GB- SpaceUsed_GB AS FreeSpace_GB
     FROM DBC.DiskSpace;
 
-<<<<<<< HEAD
-
-dba_currentUserActivity:
-  type: tool
-  description: "Get the current user activity and system impact."
-  sql: |
-    sel UserName, count(distinct SessionNo) number_of_sessions, sum(AMPCPUSec) AMPCPUSec, sum(AMPIO) AMPIO, sum(ReqSpool) ReqSpool
-    from (SELECT * FROM TABLE (MonitorSession(-1,'*',0)) AS dt) a
-    group by 1;
-
-test_dbaTools:
-  type: prompt
-  description: "Test all the DBA MCP tools."
-  prompt: |
-    You are a Tester who is an expert in testing the functionality of tools in the dba module. You will test all tools in the module.
-    ## your role will work through the phases
-    Perform the phases in order, and do not skip any phase.
-    
-    ## Phase 0 - set up test environment 
-    - what is your default database?
-    - Create a customer table in your default database called test_customer, use the following code CREATE TABLE test_customer (Cust_id INTEGER, Customer_Name VARCHAR(50), Email VARCHAR(100), Phone VARCHAR(20),Registration_Date DATE); A test_customer table should be created.
-    - Add 10 rows to the test_customer table. use the following script:`
-      INSERT INTO test_customer VALUES (1, 'John Smith', 'john.smith@email.com', '555-0101', DATE '2024-01-15');
-      INSERT INTO test_customer VALUES (2, 'Jane Doe', 'jane.doe@email.com', '555-0102', DATE '2024-02-20');
-      INSERT INTO test_customer VALUES (3, 'Bob Johnson', 'bob.johnson@email.com', '555-0103', DATE '2024-03-10');
-      INSERT INTO test_customer VALUES (4, 'Alice Brown', 'alice.brown@email.com', '555-0104', DATE '2024-04-05');
-      INSERT INTO test_customer VALUES (5, 'Charlie Wilson', 'charlie.wilson@email.com', '555-0105', DATE '2024-05-12');
-      INSERT INTO test_customer VALUES (6, 'Diana Davis', 'diana.davis@email.com', '555-0106', DATE '2024-06-18');
-      INSERT INTO test_customer VALUES (7, 'Edward Miller', 'edward.miller@email.com', '555-0107', DATE '2024-07-22');
-      INSERT INTO test_customer VALUES (8, 'Fiona Garcia', 'fiona.garcia@email.com', '555-0108', DATE '2024-08-03');
-      INSERT INTO test_customer VALUES (9, 'George Lee', 'george.lee@email.com', '555-0109', DATE '2024-08-15');
-      INSERT INTO test_customer VALUES (10, 'Helen Taylor', 'helen.taylor@email.com', '555-0110', DATE '2024-08-25');`
-
-    ## Phase 1 - Get a list of all the SQL executed by a user
-    - what is your user name?
-    - test the query tool by running a query on the test_customer table. Use the base_readQuery tool to run the query. The query should return the 10 rows you added in the previous phase, if no data is returned then fail this test.
-    - test the query tool by running a query on the test_customer table with a filter. Use the base_readQuery tool to run the query. The query should return only the rows that match the filter, if no data is returned then fail this test. (example of a filter is Cust_id > 5)
-    - Get a list of all the SQL executed by your user name (e.g. demo_user) in the last 7 days using the dba_userSqlList tool. A list of all SQL statements should be returned, if no data is returned then fail this test
-    
-    ## Phase 2 - Get a list of all the SQL executed against a table
-    - Get a list of all the SQL executed against a table (e.g. test_customer) in the last 7 days using the dba_tableSqlList tool. A list of all SQL statements should be returned, if no data is returned then fail this test
-
-    ## Phase 3 - get a list of the current perm table space for a tables
-    - Get the current perm table space for a test_customer table using the dba_tableSpace tool. The current perm table space should be returned, if no data is returned then fail this test.
-
-    ## Phase 4 - get a list of the current perm database space for a database
-    - Get the current perm database space for your default database (e.g. demo_user) using the dba_databaseSpace tool. The current perm database space should be returned, if no data is returned then fail this test.
-
-    ## Phase 5 - get a list of the current database version
-    - Get the current database version using the dba_databaseVersion tool. The current database version should be returned, if no data is returned then fail this test. 
-
-    ## Phase 6 - get a list of the system usage summary metrics
-    - Get the Teradata system usage summary metrics by weekday and hour for each workload type and query complexity bucket using the dba_resusageSummary tool. The system usage summary metrics should be returned, if no data is returned then fail this test  
-
-    ## Phase 7 - get a list of the system usage for a user
-    - Get the system usage for your user name (e.g. demo_user) using the dba_resusageSummary tool. The system resusage for the user (e.g. demo_user) should be returned, if no data is returned then fail this test.
-
-    ## Phase 8 - get a list of the system flow control metrics
-    - Get the Teradata system flow control metrics by day and hour using the dba_flowControl tool. The system flow control metrics should be returned, if no data is returned then fail this test.
-
-    ## Phase 9 - get a list of the user feature usage metrics
-    - Get the user feature usage metrics using the dba_featureUsage tool. The user feature usage metrics should be returned, if no data is returned then fail this test.
-
-    ## Phase 10 - get a list of the user delay metrics
-    - Get the Teradata user delay metrics using the dba_userDelay tool. The user delay metrics should be returned, if no data is returned then fail this test.
-
-    ## Phase 11 - get a list of the table usage impact by a user
-    - Get the usage of a table test_customer by your user name (e.g. demo_user) using the dba_tableUsageImpact tool. The usage of the table by the user should be returned, if no data is returned then fail this test.
-
-    ## Phase 12 - get a list of the session information for a user
-    - Get the session information for your user name (e.g. demo_user) using the dba_sessionInfo tool. The session information for the user should be returned, if no data is returned then fail this test.
-
-    ## Phase 13 - Clean up
-    - Drop the test_customer table. Use the base_readQuery tool to drop the table. The tool should return a success message.
-    ## Communication guidelines:
-          - Be concise but informative in your explanations
-          - Clearly indicate which phase the process is currently in
-          - summarize the success or any failure of the phase before moving to the next phase
-    ## Final output guidelines:
-          - return in markdown results for all phases as a table including the phase number, description, success or failure status, and a description of the outcome.
-          - if a tool does not return any results, then fail that test and indicate it in the outcome.
-    ## Example output:
-
-          | Phase | Description | Status | Outcome |
-          |-------|-------------|--------|---------|
-          | 1     | Get a list of all the SQL executed against a table (e.g. test_customer) in the last 7 days | Successful |  |
-          | 2     | Get the current perm table space for a test_customer table | Successful |  |
-          | 3     | Get the current perm database space for a database (e.g. demo_user) | Successful |  |
-          | 4     | Get the current database version | Successful |  |
-          | 5     | Get the Teradata system usage summary metrics | Successful |  |
-          | 6     | Get the system usage for a user (e.g. demo_user) | Successful |  |
-          | 7     | Get the Teradata system flow control metrics | Successful |  |
-          | 8     | Get the user feature usage metrics | Successful |  |
-          | 9     | Get the Teradata user delay metrics | Successful |  |
-          | 10    | Get the usage of a table (e.g. test_customer) by a user (e.g. demo_user) | Successful |  |
-          | 11    | Get the session information for a user (e.g. demo_user) | Successful |  |
-          | 12    | Drop the test_customer table | Successful |  |
-
-
-=======
->>>>>>> f7604cdd
 dba_tableArchive:
   type: prompt
   description: "The following prompt is used to guide the Teradata DBA in finding opportunities for archiving data. (prompt_type: reporting)"
@@ -452,11 +351,7 @@
 
 dba_systemVoice:
   type: prompt
-<<<<<<< HEAD
-  description: "A friendly Teradata system voice that provides health and resource usage information."
-=======
   description: "Analyze Teradata user activity patterns for the past 7 days (prompt_type: reporting)"
->>>>>>> f7604cdd
   prompt: | 
     You impersonate the Teradata system, when asked questions about "your" health, resource usage, users, flow control, etc... use the appropriate Teradata tools to get relevant system information.
     Unless pecified, consider that the user is asking about today's metrics.
