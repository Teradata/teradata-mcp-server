import logging

from teradatasql import TeradataConnection

from teradata_mcp_server.tools.utils import create_response, rows_to_json

logger = logging.getLogger("teradata_mcp_server")

#------------------ Tool  ------------------#
# Missing Values tool

def handle_qlty_missingValues(conn: TeradataConnection, database_name: str | None, table_name: str, *args, **kwargs):
    """
    Get the column names that having missing values in a table.

    Arguments:
      database_name - name of the database
      table_name - table name to analyze

    Returns:
      ResponseType: formatted response with query results + metadata
    """
    logger.debug(f"Tool: handle_qlty_missingValues: Args: table_name: {database_name}.{table_name}")

    if database_name is not None:
            table_name = f"{database_name}.{table_name}"
    with conn.cursor() as cur:
        rows = cur.execute(f"select ColumnName, NullCount, NullPercentage from TD_ColumnSummary ( on {table_name} as InputTable using TargetColumns ('[:]')) as dt ORDER BY NullCount desc")
        data = rows_to_json(cur.description, rows.fetchall())
        metadata = {
            "tool_name": "qlty_missingValues",
            "database_name": database_name,
            "table_name": table_name,
        }
        return create_response(data, metadata)

#------------------ Tool  ------------------#
# negative values tool

def handle_qlty_negativeValues(conn: TeradataConnection, database_name: str | None, table_name: str, *args, **kwargs):
    """
    Get the column names that having negative values in a table.

    Arguments:
      database_name - name of the database
      table_name - table name to analyze

    Returns:
      ResponseType: formatted response with query results + metadata
    """
    logger.debug(f"Tool: handle_qlty_negativeValues: Args: table_name: {database_name}.{table_name}")

    if database_name is not None:
            table_name = f"{database_name}.{table_name}"
    with conn.cursor() as cur:
        rows = cur.execute(f"select ColumnName, NegativeCount from TD_ColumnSummary ( on {table_name} as InputTable using TargetColumns ('[:]')) as dt ORDER BY NegativeCount desc")
        data = rows_to_json(cur.description, rows.fetchall())
        metadata = {
            "tool_name": "qlty_negativeValues",
            "database_name": database_name,
            "table_name": table_name,
        }
        return create_response(data, metadata)

#------------------ Tool  ------------------#
# distinct categories tool

<<<<<<< HEAD
def handle_qlty_distinctCategories(conn: TeradataConnection, database_name: str | None, table_name: str, column_name: str, *args, **kwargs):
=======
def handle_qlty_distinctCategories(
    conn: TeradataConnection,
    db_name: str | None,
    table_name: str,
    col_name: str,
    *args,
    **kwargs
):
>>>>>>> 026ea6e8
    """
    Get the destinct categories from column in a table.

    Arguments:
      database_name - name of the database
      table_name - table name to analyze
      column_name - column name to analyze

    Returns:
      ResponseType: formatted response with query results + metadata
    """
<<<<<<< HEAD
    logger.debug(f"Tool: handle_qlty_distinctCategories: Args: table_name: {database_name}.{table_name}, column_name: {column_name}")
=======
    logger.debug(
        f"Tool: handle_qlty_distinctCategories: Args: table_name: {db_name}.{table_name}, "
        f"col_name: {col_name}"
    )
>>>>>>> 026ea6e8

    if database_name is not None:
            table_name = f"{database_name}.{table_name}"
    with conn.cursor() as cur:
        rows = cur.execute(f"select * from TD_CategoricalSummary ( on {table_name} as InputTable using TargetColumns ('{column_name}')) as dt")
        data = rows_to_json(cur.description, rows.fetchall())
        metadata = {
            "tool_name": "qlty_distinctCategories",
            "database_name": database_name,
            "table_name": table_name,
            "column_name": column_name,
            "distinct_categories": len(data)
        }
        return create_response(data, metadata)

#------------------ Tool  ------------------#
# standard deviation tool

<<<<<<< HEAD
def handle_qlty_standardDeviation(conn: TeradataConnection, database_name: str | None, table_name: str, column_name: str, *args, **kwargs):
=======
def handle_qlty_standardDeviation(
    conn: TeradataConnection,
    db_name: str | None,
    table_name: str,
    col_name: str,
    *args,
    **kwargs
):
>>>>>>> 026ea6e8
    """
    Get the standard deviation from column in a table.

    Arguments:
      database_name - name of the database
      table_name - table name to analyze
      column_name - column name to analyze

    Returns:
      ResponseType: formatted response with query results + metadata
    """
    logger.debug(f"Tool: handle_qlty_standardDeviation: Args: table_name: {database_name}.{table_name}, column_name: {column_name}")

    if database_name is not None:
            table_name = f"{database_name}.{table_name}"

    with conn.cursor() as cur:
        rows = cur.execute(f"select * from TD_UnivariateStatistics ( on {table_name} as InputTable using TargetColumns ('{column_name}') Stats('MEAN','STD')) as dt ORDER BY 1,2")
        data = rows_to_json(cur.description, rows.fetchall())
        metadata = {
            "tool_name": "qlty_standardDeviation",
            "database_name": database_name,
            "table_name": table_name,
            "column_name": column_name,
            "stats_calculated": ["MEAN", "STD"]
        }
        return create_response(data, metadata)


#------------------ Tool  ------------------#
# column summary tool

def handle_qlty_columnSummary(conn: TeradataConnection, database_name: str | None, table_name: str, *args, **kwargs):
    """
    Get the column summary statistics for a table.

    Arguments:
      database_name - name of the database
      table_name - table name to analyze

    Returns:
      ResponseType: formatted response with query results + metadata
    """
    logger.debug(f"Tool: handle_qlty_columnSummary: Args: table_name: {database_name}.{table_name}")

    if database_name is not None:
            table_name = f"{database_name}.{table_name}"
    with conn.cursor() as cur:
        rows = cur.execute(f"select * from TD_ColumnSummary ( on {table_name} as InputTable using TargetColumns ('[:]')) as dt")
        data = rows_to_json(cur.description, rows.fetchall())
        metadata = {
            "tool_name": "qlty_columnSummary",
            "database_name": database_name,
            "table_name": table_name,
        }
        return create_response(data, metadata)


#------------------ Tool  ------------------#
# Univariate statistics tool

<<<<<<< HEAD
def handle_qlty_univariateStatistics(conn: TeradataConnection, database_name: str | None, table_name: str, column_name: str, *args, **kwargs):
=======
def handle_qlty_univariateStatistics(
    conn: TeradataConnection,
    db_name: str | None,
    table_name: str,
    col_name: str,
    *args,
    **kwargs
):
>>>>>>> 026ea6e8
    """
    Get the univariate statistics for a table.

    Arguments:
      database_name - name of the database
      table_name - table name to analyze
      column_name - column name to analyze

    Returns:
      ResponseType: formatted response with query results + metadata
    """
<<<<<<< HEAD
    logger.debug(f"Tool: handle_qlty_univariateStatistics: Args: table_name: {database_name}.{table_name}, column_name: {column_name}")
=======
    logger.debug(
        f"Tool: handle_qlty_univariateStatistics: Args: table_name: {db_name}.{table_name}, "
        f"col_name: {col_name}"
    )
>>>>>>> 026ea6e8

    if database_name is not None:
            table_name = f"{database_name}.{table_name}"
    with conn.cursor() as cur:
        rows = cur.execute(f"select * from TD_UnivariateStatistics ( on {table_name} as InputTable using TargetColumns ('{column_name}') Stats('ALL')) as dt ORDER BY 1,2")
        data = rows_to_json(cur.description, rows.fetchall())
        metadata = {
            "tool_name": "qlty_univariateStatistics",
            "database_name": database_name,
            "table_name": table_name,
            "column_name": column_name,
            "stats_calculated": ["ALL"]
        }
        return create_response(data, metadata)


#------------------ Tool  ------------------#
# Get Rows with Miissing Values tool

<<<<<<< HEAD
def handle_qlty_rowsWithMissingValues(conn: TeradataConnection, database_name: str | None, table_name: str, column_name: str, *args, **kwargs):
=======
def handle_qlty_rowsWithMissingValues(
    conn: TeradataConnection,
    db_name: str | None,
    table_name: str,
    col_name: str,
    *args,
    **kwargs
):
>>>>>>> 026ea6e8
    """
    Get the rows with missing values in a table.

    Arguments:
      database_name - name of the database
      table_name - table name to analyze
      column_name - column name to analyze

    Returns:
      ResponseType: formatted response with query results + metadata
    """
<<<<<<< HEAD
    logger.debug(f"Tool: handle_qlty_rowsWithMissingValues: Args: table_name: {database_name}.{table_name}, column_name: {column_name}")
=======
    logger.debug(
        f"Tool: handle_qlty_rowsWithMissingValues: Args: table_name: {db_name}.{table_name}, "
        f"col_name: {col_name}"
    )
>>>>>>> 026ea6e8

    if database_name is not None:
            table_name = f"{database_name}.{table_name}"
    with conn.cursor() as cur:
        rows = cur.execute(f"select * from TD_getRowsWithMissingValues ( ON {table_name} AS InputTable USING TargetColumns ('[{column_name}]')) AS dt;")
        data = rows_to_json(cur.description, rows.fetchall())
        metadata = {
            "tool_name": "qlty_rowsWithMissingValues",
            "database_name": database_name,
            "table_name": table_name,
            "column_name": column_name,
            "rows_with_missing_values": len(data)
        }
        return create_response(data, metadata)<|MERGE_RESOLUTION|>--- conflicted
+++ resolved
@@ -65,18 +65,14 @@
 #------------------ Tool  ------------------#
 # distinct categories tool
 
-<<<<<<< HEAD
-def handle_qlty_distinctCategories(conn: TeradataConnection, database_name: str | None, table_name: str, column_name: str, *args, **kwargs):
-=======
 def handle_qlty_distinctCategories(
     conn: TeradataConnection,
-    db_name: str | None,
-    table_name: str,
-    col_name: str,
-    *args,
-    **kwargs
-):
->>>>>>> 026ea6e8
+    database_name: str | None,
+    table_name: str,
+    col_name: str,
+    *args,
+    **kwargs
+):
     """
     Get the destinct categories from column in a table.
 
@@ -88,14 +84,7 @@
     Returns:
       ResponseType: formatted response with query results + metadata
     """
-<<<<<<< HEAD
     logger.debug(f"Tool: handle_qlty_distinctCategories: Args: table_name: {database_name}.{table_name}, column_name: {column_name}")
-=======
-    logger.debug(
-        f"Tool: handle_qlty_distinctCategories: Args: table_name: {db_name}.{table_name}, "
-        f"col_name: {col_name}"
-    )
->>>>>>> 026ea6e8
 
     if database_name is not None:
             table_name = f"{database_name}.{table_name}"
@@ -113,19 +102,14 @@
 
 #------------------ Tool  ------------------#
 # standard deviation tool
-
-<<<<<<< HEAD
-def handle_qlty_standardDeviation(conn: TeradataConnection, database_name: str | None, table_name: str, column_name: str, *args, **kwargs):
-=======
 def handle_qlty_standardDeviation(
     conn: TeradataConnection,
-    db_name: str | None,
-    table_name: str,
-    col_name: str,
-    *args,
-    **kwargs
-):
->>>>>>> 026ea6e8
+    database_name: str | None,
+    table_name: str,
+    col_name: str,
+    *args,
+    **kwargs
+):
     """
     Get the standard deviation from column in a table.
 
@@ -186,19 +170,14 @@
 
 #------------------ Tool  ------------------#
 # Univariate statistics tool
-
-<<<<<<< HEAD
-def handle_qlty_univariateStatistics(conn: TeradataConnection, database_name: str | None, table_name: str, column_name: str, *args, **kwargs):
-=======
 def handle_qlty_univariateStatistics(
     conn: TeradataConnection,
-    db_name: str | None,
-    table_name: str,
-    col_name: str,
-    *args,
-    **kwargs
-):
->>>>>>> 026ea6e8
+    database_name: str | None,
+    table_name: str,
+    col_name: str,
+    *args,
+    **kwargs
+):
     """
     Get the univariate statistics for a table.
 
@@ -210,14 +189,7 @@
     Returns:
       ResponseType: formatted response with query results + metadata
     """
-<<<<<<< HEAD
     logger.debug(f"Tool: handle_qlty_univariateStatistics: Args: table_name: {database_name}.{table_name}, column_name: {column_name}")
-=======
-    logger.debug(
-        f"Tool: handle_qlty_univariateStatistics: Args: table_name: {db_name}.{table_name}, "
-        f"col_name: {col_name}"
-    )
->>>>>>> 026ea6e8
 
     if database_name is not None:
             table_name = f"{database_name}.{table_name}"
@@ -236,19 +208,14 @@
 
 #------------------ Tool  ------------------#
 # Get Rows with Miissing Values tool
-
-<<<<<<< HEAD
-def handle_qlty_rowsWithMissingValues(conn: TeradataConnection, database_name: str | None, table_name: str, column_name: str, *args, **kwargs):
-=======
 def handle_qlty_rowsWithMissingValues(
     conn: TeradataConnection,
-    db_name: str | None,
-    table_name: str,
-    col_name: str,
-    *args,
-    **kwargs
-):
->>>>>>> 026ea6e8
+    database_name: str | None,
+    table_name: str,
+    col_name: str,
+    *args,
+    **kwargs
+):
     """
     Get the rows with missing values in a table.
 
@@ -260,14 +227,7 @@
     Returns:
       ResponseType: formatted response with query results + metadata
     """
-<<<<<<< HEAD
     logger.debug(f"Tool: handle_qlty_rowsWithMissingValues: Args: table_name: {database_name}.{table_name}, column_name: {column_name}")
-=======
-    logger.debug(
-        f"Tool: handle_qlty_rowsWithMissingValues: Args: table_name: {db_name}.{table_name}, "
-        f"col_name: {col_name}"
-    )
->>>>>>> 026ea6e8
 
     if database_name is not None:
             table_name = f"{database_name}.{table_name}"
