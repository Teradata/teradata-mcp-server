--- conflicted
+++ resolved
@@ -24,11 +24,7 @@
     # Constructor
     #     It will read the connection URL from the environment variable DATABASE_URI
     #     It will parse the connection URL and create a SQLAlchemy engine connected to the database
-<<<<<<< HEAD
-    def __init__(self, connection_url: Optional[str] = None, tdml_context: Optional[bool] = False):
-=======
     def __init__(self, connection_url: str | None = None):
->>>>>>> f18a4c04
         if connection_url is None and os.getenv("DATABASE_URI") is None:
             logger.warning("DATABASE_URI is not specified, database connection will not be established.")
             self.engine = None
@@ -68,13 +64,9 @@
                 self.engine = None
 
             # Create the teradataml context
-<<<<<<< HEAD
-            self.tdml_context = tdml_context
-=======
             if "<EVS or EFS enabled>":
                 import teradataml as tdml  # import of the teradataml package
                 tdml.create_context(tdsqlengine=self.engine)
->>>>>>> f18a4c04
 
     # Destructor
     #     It will close the SQLAlchemy connection and engine
