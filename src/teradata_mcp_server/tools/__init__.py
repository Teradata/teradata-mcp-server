# src/teradata_aitools/__init__.py

<<<<<<< HEAD
from .td_connect import TDConn
from .evs_connect import *
=======
from .td_connect import TDConn, teradataml_connection

>>>>>>> b6317ece
from .base import *
from .dba import *
from .qlty import *
from .fs import *
from .tmpl import * 
from .rag import * 
from .sec import *
from .evs import *


<|MERGE_RESOLUTION|>--- conflicted
+++ resolved
@@ -1,12 +1,9 @@
 # src/teradata_aitools/__init__.py
 
-<<<<<<< HEAD
 from .td_connect import TDConn
 from .evs_connect import *
-=======
 from .td_connect import TDConn, teradataml_connection
 
->>>>>>> b6317ece
 from .base import *
 from .dba import *
 from .qlty import *
