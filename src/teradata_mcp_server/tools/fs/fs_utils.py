import logging
from contextlib import redirect_stderr, redirect_stdout
from io import StringIO

from pydantic import BaseModel, Field
from sqlalchemy import text
from sqlalchemy.engine import Connection

# Suppress stdout/stderr during tdfs4ds import to prevent contamination of MCP JSON protocol
stdout_buffer = StringIO()
stderr_buffer = StringIO()
with redirect_stdout(stdout_buffer), redirect_stderr(stderr_buffer):
    import tdfs4ds

logger = logging.getLogger("teradata_mcp_server")

class FeatureStoreConfig(BaseModel):
    """
    Configuration class for the feature store. This model defines the metadata and catalog sources
    used to organize and access features, processes, and datasets across data domains.
    """

    data_domain: str | None = Field(
        default=None,
        description="The data domain associated with the feature store, grouping features within the same namespace."
    )

    entity: str | None = Field(
        default=None,
        description="The list of entities, comma separated and in alphabetical order, upper case."
    )

<<<<<<< HEAD
    database_name: Optional[str] = Field(
=======
    db_name: str | None = Field(
>>>>>>> 026ea6e8
        default=None,
        description="Name of the database where the feature store is hosted."
    )

    feature_catalog: str | None = Field(
        default=None,
        description=(
            "Name of the feature catalog table. "
            "This table contains detailed metadata about features and entities."
        )
    )

    process_catalog: str | None = Field(
        default=None,
        description=(
            "Name of the process catalog table. "
            "Used to retrieve information about feature generation processes, features, and associated entities."
        )
    )

    dataset_catalog: str | None = Field(
        default=None,
        description=(
            "Name of the dataset catalog table. "
            "Used to list and manage available datasets within the feature store."
        )
    )

    def fs_setFeatureStoreConfig(
        self,
        conn: Connection,
<<<<<<< HEAD
        database_name: Optional[str] = None,
        data_domain: Optional[str] = None,
        entity: Optional[str] = None,
    ) -> "FeatureStoreConfig":

        if database_name:
            if tdfs4ds.connect(database=database_name):
                logger.info(f"connected to the feature store of the {database_name} database")
                # Reset data_domain if DB name changes
                if not (self.database_name and self.database_name.upper() == database_name.upper()):
                    self.data_domain = None
                
                self.database_name = database_name
                logger.info(f"connected to the feature store of the {database_name} database")
                self.feature_catalog = f"{database_name}.{tdfs4ds.FEATURE_CATALOG_NAME_VIEW}"
                logger.info(f"feature catalog {self.feature_catalog}")
                self.process_catalog = f"{database_name}.{tdfs4ds.PROCESS_CATALOG_NAME_VIEW}"
                logger.info(f"process catalog {self.process_catalog}")
                self.dataset_catalog = f"{database_name}.FS_V_FS_DATASET_CATALOG"  # <- fixed line
                logger.info(f"dataset catalog {self.dataset_catalog}")
=======
        db_name: str | None = None,
        data_domain: str | None = None,
        entity: str | None = None,
    ) -> "FeatureStoreConfig":

        if db_name and tdfs4ds.connect(database=db_name):
            logger.info(f"connected to the feature store of the {db_name} database")
            # Reset data_domain if DB name changes
            if not (self.db_name and self.db_name.upper() == db_name.upper()):
                self.data_domain = None

            self.db_name = db_name
            logger.info(f"connected to the feature store of the {db_name} database")
            self.feature_catalog = f"{db_name}.{tdfs4ds.FEATURE_CATALOG_NAME_VIEW}"
            logger.info(f"feature catalog {self.feature_catalog}")
            self.process_catalog = f"{db_name}.{tdfs4ds.PROCESS_CATALOG_NAME_VIEW}"
            logger.info(f"process catalog {self.process_catalog}")
            self.dataset_catalog = f"{db_name}.FS_V_FS_DATASET_CATALOG"  # <- fixed line
            logger.info(f"dataset catalog {self.dataset_catalog}")
>>>>>>> 026ea6e8

        if self.database_name is not None and data_domain is not None:
            stmt = text(
                f"SELECT COUNT(*) AS N FROM {self.feature_catalog} "
                "WHERE UPPER(data_domain)=:domain"
            )
            result = conn.execute(stmt, {"domain": data_domain.upper()})
            count = result.scalar_one_or_none() or 0
            logger.info("Found %d matching data_domain rows", count)
            if count > 0:
                self.data_domain = data_domain
            else:
                self.data_domain = None

        if self.database_name is not None and self.data_domain is not None and entity is not None:
            stmt = text(
                f"SELECT COUNT(*) AS N FROM {self.feature_catalog} "
                "WHERE UPPER(data_domain)=:domain "
                "AND ENTITY_NAME=:entity"
            )
            result = conn.execute(stmt, {"domain": self.data_domain.upper(), "entity": entity.upper()})
            count = result.scalar_one_or_none() or 0
            logger.info("Found %d matching entity rows", count)
            if count > 0:
                self.entity = entity
        return self<|MERGE_RESOLUTION|>--- conflicted
+++ resolved
@@ -30,11 +30,7 @@
         description="The list of entities, comma separated and in alphabetical order, upper case."
     )
 
-<<<<<<< HEAD
-    database_name: Optional[str] = Field(
-=======
-    db_name: str | None = Field(
->>>>>>> 026ea6e8
+    database_name: str | None = Field(
         default=None,
         description="Name of the database where the feature store is hosted."
     )
@@ -66,48 +62,26 @@
     def fs_setFeatureStoreConfig(
         self,
         conn: Connection,
-<<<<<<< HEAD
-        database_name: Optional[str] = None,
-        data_domain: Optional[str] = None,
-        entity: Optional[str] = None,
-    ) -> "FeatureStoreConfig":
-
-        if database_name:
-            if tdfs4ds.connect(database=database_name):
-                logger.info(f"connected to the feature store of the {database_name} database")
-                # Reset data_domain if DB name changes
-                if not (self.database_name and self.database_name.upper() == database_name.upper()):
-                    self.data_domain = None
-                
-                self.database_name = database_name
-                logger.info(f"connected to the feature store of the {database_name} database")
-                self.feature_catalog = f"{database_name}.{tdfs4ds.FEATURE_CATALOG_NAME_VIEW}"
-                logger.info(f"feature catalog {self.feature_catalog}")
-                self.process_catalog = f"{database_name}.{tdfs4ds.PROCESS_CATALOG_NAME_VIEW}"
-                logger.info(f"process catalog {self.process_catalog}")
-                self.dataset_catalog = f"{database_name}.FS_V_FS_DATASET_CATALOG"  # <- fixed line
-                logger.info(f"dataset catalog {self.dataset_catalog}")
-=======
-        db_name: str | None = None,
+        database_name: str | None = None,
         data_domain: str | None = None,
         entity: str | None = None,
     ) -> "FeatureStoreConfig":
 
-        if db_name and tdfs4ds.connect(database=db_name):
-            logger.info(f"connected to the feature store of the {db_name} database")
+        if database_name and tdfs4ds.connect(database=database_name):
+            logger.info(f"connected to the feature store of the {database_name} database")
             # Reset data_domain if DB name changes
-            if not (self.db_name and self.db_name.upper() == db_name.upper()):
+            if not (self.database_name and self.database_name.upper() == database_name.upper()):
                 self.data_domain = None
 
-            self.db_name = db_name
-            logger.info(f"connected to the feature store of the {db_name} database")
-            self.feature_catalog = f"{db_name}.{tdfs4ds.FEATURE_CATALOG_NAME_VIEW}"
+            self.database_name = database_name
+            logger.info(f"connected to the feature store of the {database_name} database")
+            self.feature_catalog = f"{database_name}.{tdfs4ds.FEATURE_CATALOG_NAME_VIEW}"
             logger.info(f"feature catalog {self.feature_catalog}")
-            self.process_catalog = f"{db_name}.{tdfs4ds.PROCESS_CATALOG_NAME_VIEW}"
+            self.process_catalog = f"{database_name}.{tdfs4ds.PROCESS_CATALOG_NAME_VIEW}"
             logger.info(f"process catalog {self.process_catalog}")
-            self.dataset_catalog = f"{db_name}.FS_V_FS_DATASET_CATALOG"  # <- fixed line
+            self.dataset_catalog = f"{database_name}.FS_V_FS_DATASET_CATALOG"  # <- fixed line
             logger.info(f"dataset catalog {self.dataset_catalog}")
->>>>>>> 026ea6e8
+
 
         if self.database_name is not None and data_domain is not None:
             stmt = text(
