# RAG Tools

**Dependencies**

Assumes Teradata >=20.XX.  

**RAG** tools:

- rag_executeWorkflow - executes complete RAG pipeline (config setup, query storage, embedding generation, and semantic search) in a single step

<<<<<<< HEAD
**Configuration:**

The RAG system is fully configurable through `rag_config.yaml`. You can customize:

- **Database locations** (query_db, model_db, vector_db)
- **Table names** (query_table, vector_table, model_table, etc.)
- **Model settings** (model_id, embedding dimensions)
- **Vector store metadata fields**
- **Embedding parameters** (vector length, column prefix, distance measure)
- **Retrieval settings** (default chunk count, maximum limits)

**Version Selection:**

The RAG tool supports two implementations:

- **BYOM (default)**: Uses ONNXEmbeddings for embedding generation
- **IVSM**: Uses IVSM functions for embedding generation

To switch between versions, edit `rag_config.yaml`:

```yaml
version: 'byom'  # Options: 'byom' or 'ivsm'
```

**Vector Store Compatibility:**

The system automatically adapts to your vector store schema. Configure your setup in `rag_config.yaml`:

```yaml
# Database Configuration
databases:
  query_db: "your_db"
  vector_db: "your_vector_db"

# Table Configuration  
tables:
  vector_table: "your_vector_store_table"

# Model Configuration (adjust for different embedding models)
model:
  model_id: "your-model-id"

# RAG Retrieval Configuration
retrieval:
  default_k: 10  # Default number of chunks to retrieve
  max_k: 50      # Maximum allowed chunks

# Embedding Configuration (change for different model dimensions)
embedding:
  vector_length: 384  # Change based on your model
  feature_columns: "[emb_0:emb_383]"  # Adjust range accordingly

# Vector Store Schema
vector_store_schema:
  metadata_fields_in_vector_store:
    - "chunk_num"
    - "doc_name"
    # Add any other metadata columns from your vector store
```
=======
**Version Selection:**
>>>>>>> 49701909

The RAG tool supports two implementations that can be selected via configuration:

<<<<<<< HEAD
- rag_guidelines - guidelines for llm for rag workflow.
=======
- **BYOM (default)**: Uses ONNXEmbeddings for embedding generation
- **IVSM**: Uses IVSM functions for embedding generation

To switch between versions, update the `version` parameter in `configure_tools.yaml`:

```yaml
rag:
    allmodule: True
    version: 'byom'  # Options: 'byom' or 'ivsm'
    tool:
        rag_executeWorkflow: True
    prompt:
        rag_guidelines: True
>>>>>>> 49701909

[Return to Main README](../../../../README.md)<|MERGE_RESOLUTION|>--- conflicted
+++ resolved
@@ -8,7 +8,7 @@
 
 - rag_executeWorkflow - executes complete RAG pipeline (config setup, query storage, embedding generation, and semantic search) in a single step
 
-<<<<<<< HEAD
+
 **Configuration:**
 
 The RAG system is fully configurable through `rag_config.yaml`. You can customize:
@@ -68,28 +68,12 @@
     - "doc_name"
     # Add any other metadata columns from your vector store
 ```
-=======
-**Version Selection:**
->>>>>>> 49701909
+
 
 The RAG tool supports two implementations that can be selected via configuration:
 
-<<<<<<< HEAD
+
 - rag_guidelines - guidelines for llm for rag workflow.
-=======
-- **BYOM (default)**: Uses ONNXEmbeddings for embedding generation
-- **IVSM**: Uses IVSM functions for embedding generation
 
-To switch between versions, update the `version` parameter in `configure_tools.yaml`:
-
-```yaml
-rag:
-    allmodule: True
-    version: 'byom'  # Options: 'byom' or 'ivsm'
-    tool:
-        rag_executeWorkflow: True
-    prompt:
-        rag_guidelines: True
->>>>>>> 49701909
 
 [Return to Main README](../../../../README.md)