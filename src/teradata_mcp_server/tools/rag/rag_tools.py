--- conflicted
+++ resolved
@@ -140,64 +140,56 @@
     return json.dumps(response, default=serialize_teradata_types)
 
 def handle_rag_executeWorkflow(
-<<<<<<< HEAD
+
     conn: TeradataConnection,
     question: str,
     k: int = None,
-=======
-    conn: TeradataConnection,
-    question: str,
-    k: int = 10,
     *args,
     **kwargs,
 ):
     """
     Execute complete RAG workflow to answer user questions based on document context.
 
+
     This function handles the entire RAG pipeline:
-    1. Configuration setup (using hardcoded values)
+    1. Configuration setup (using configurable values from rag_config.yaml)
     2. Store user query (with /rag prefix stripping)
     3. Generate query embeddings (tokenization + embedding)
     4. Perform semantic search against chunk embeddings
     5. Return retrieved context chunks for answer generation
 
-    The function uses hardcoded configuration values:
-    - query_db = 'demo_db'
-    - query_table = 'user_query'
-    - query_embedding_store = 'user_query_embeddings'
-    - model_db = 'demo_db'
-    - model_id = 'bge-small-en-v1.5'
-    - vector_db = 'demo_db'
-    - vector_table = 'pdf_embeddings_store'
+    The function uses configuration values from rag_config.yaml with fallback defaults.
 
     Returns the top-k most relevant chunks with metadata for context-grounded answer generation.
     """
     
-    global rag_config
+
+    # Use configuration from loaded config
+    config = RAG_CONFIG
+    
+    # Use config default if k not provided
+    if k is None:
+        k = config['retrieval']['default_k']
+    
+    # Optional: Enforce max limit
+    max_k = config['retrieval'].get('max_k', 100)
+    if k > max_k:
+        logger.warning(f"Requested k={k} exceeds max_k={max_k}, using max_k")
+        k = max_k
     
     logger.debug(f"handle_rag_executeWorkflow: question={question[:60]}..., k={k}")
     
-    # Step 1: Set configuration (hardcoded values)
-    rag_config = {
-        "query_db": "demo_db",
-        "query_table": "user_query",
-        "query_embedding_store": "user_query_embeddings",
-        "model_db": "demo_db",
-        "model_id": "bge-small-en-v1.5",
-        "vector_db": "demo_db",
-        "vector_table": "pdf_embeddings_store",
-    }
-    
     # Extract config values
-    db_name = rag_config["query_db"]
-    table_name = rag_config["query_table"]
-    dst_table = rag_config["query_embedding_store"]
-    model_id = rag_config["model_id"]
-    model_db = rag_config["model_db"]
-    model_table = "embeddings_models"
-    tokenizer_table = "embeddings_tokenizers"
-    vector_db = rag_config["vector_db"]
-    chunk_embed_table = rag_config["vector_table"]
+    db_name = config['databases']['query_db']
+    table_name = config['tables']['query_table']
+    dst_table = config['tables']['query_embedding_store']
+    model_id = config['model']['model_id']
+    model_db = config['databases']['model_db']
+    model_table = config['tables']['model_table']
+    tokenizer_table = config['tables']['tokenizer_table']
+    vector_db = config['databases']['vector_db']
+    chunk_embed_table = config['tables']['vector_table']
+
 
     with conn.cursor() as cur:
         
@@ -245,224 +237,6 @@
         
         logger.debug(f"Stored query with ID {new_id}: {cleaned_txt[:60]}...")
 
-        # Step 3: Generate query embeddings
-        logger.debug(f"Step 3: Generating embeddings in {db_name}.{dst_table}")
-        
-        # Drop existing embeddings table
-        drop_sql = f"DROP TABLE {db_name}.{dst_table}"
-        try:
-            cur.execute(drop_sql)
-            logger.debug(f"Dropped existing table {db_name}.{dst_table}")
-        except Exception as e:
-            logger.debug(f"DROP failed or table not found: {e}")
-
-        # Create embeddings table using ONNXEmbeddings
-        create_sql = f"""
-        CREATE TABLE {db_name}.{dst_table} AS (
-            SELECT *
-            FROM mldb.ONNXEmbeddings(
-                ON (SELECT id, txt FROM {db_name}.{table_name})
-                ON (SELECT model_id, model FROM {model_db}.{model_table} WHERE model_id = '{model_id}') DIMENSION
-                ON (SELECT model AS tokenizer FROM {model_db}.{tokenizer_table} WHERE model_id = '{model_id}') DIMENSION
-                USING
-                    Accumulate('id', 'txt')
-                    ModelOutputTensor('sentence_embedding')
-                    OutputFormat('FLOAT32(384)')
-            ) AS a
-        ) WITH DATA
-        """
-        
-        cur.execute(create_sql)
-        logger.debug(f"Created embeddings table {db_name}.{dst_table}")
-
-        # Step 4: Perform semantic search
-        logger.debug(f"Step 4: Performing semantic search with k={k}")
-        
-        search_sql = f"""
-        SELECT
-            e_ref.txt          AS reference_txt,
-            e_ref.chunk_num    AS chunk_num,
-            e_ref.page_num     AS page_num,
-            e_ref.doc_name     AS doc_name,
-            (1.0 - dt.distance) AS similarity
-        FROM TD_VECTORDISTANCE (
-                ON {vector_db}.{dst_table}      AS TargetTable
-                ON {vector_db}.{chunk_embed_table}      AS ReferenceTable DIMENSION
-                USING
-                    TargetIDColumn('id')
-                    TargetFeatureColumns('[emb_0:emb_383]')
-                    RefIDColumn('id')
-                    RefFeatureColumns('[emb_0:emb_383]')
-                    DistanceMeasure('cosine')
-                    TopK({k})
-            ) AS dt
-        JOIN {vector_db}.{chunk_embed_table} e_ref
-          ON e_ref.id = dt.reference_id
-        ORDER BY similarity DESC;
-        """
-        
-        rows = cur.execute(search_sql)
-        data = rows_to_json(cur.description, rows.fetchall())
-        
-        logger.debug(f"Retrieved {len(data)} chunks for semantic search")
-
-    # Return results with comprehensive metadata
-    metadata = {
-        "tool_name": "rag_executeWorkflow",
-        "workflow_steps": ["config_set", "query_stored", "embeddings_generated", "semantic_search_completed"],
-        "query_id": new_id,
-        "cleaned_question": cleaned_txt,
-        "database": db_name,
-        "query_table": table_name,
-        "embedding_table": dst_table,
-        "vector_table": chunk_embed_table,
-        "model_id": model_id,
-        "chunks_retrieved": len(data),
-        "topk_requested": k,
-        "description": "Complete RAG workflow executed: config → store query → generate embeddings → semantic search"
-    }
-
-    return create_response(data, metadata)
-
-def handle_rag_executeWorkflow_ivsm(
-    conn: TeradataConnection,
-    question: str,
-    k: int = 10,
->>>>>>> 49701909
-    *args,
-    **kwargs,
-):
-    """
-    Execute complete RAG workflow to answer user questions based on document context.
-
-<<<<<<< HEAD
-    This function handles the entire RAG pipeline:
-    1. Configuration setup (using configurable values from rag_config.yaml)
-    2. Store user query (with /rag prefix stripping)
-    3. Generate query embeddings (tokenization + embedding)
-    4. Perform semantic search against chunk embeddings
-    5. Return retrieved context chunks for answer generation
-
-    The function uses configuration values from rag_config.yaml with fallback defaults.
-=======
-    This function handles the entire RAG pipeline using IVSM functions:
-    1. Configuration setup (using hardcoded values)
-    2. Store user query (with /rag prefix stripping)
-    3. Tokenize query using ivsm.tokenizer_encode
-    4. Create embedding view using ivsm.IVSM_score
-    5. Convert embeddings to vector columns using ivsm.vector_to_columns
-    6. Perform semantic search against chunk embeddings
-
-    The function uses hardcoded configuration values:
-    - query_db = 'demo_db'
-    - query_table = 'user_query'
-    - query_embedding_store = 'user_query_embeddings'
-    - model_db = 'demo_db'
-    - model_id = 'bge-small-en-v1.5'
-    - vector_db = 'demo_db'
-    - vector_table = 'pdf_embeddings_store'
->>>>>>> 49701909
-
-    Returns the top-k most relevant chunks with metadata for context-grounded answer generation.
-    """
-    
-<<<<<<< HEAD
-    # Use configuration from loaded config
-    config = RAG_CONFIG
-    
-    # Use config default if k not provided
-    if k is None:
-        k = config['retrieval']['default_k']
-    
-    # Optional: Enforce max limit
-    max_k = config['retrieval'].get('max_k', 100)
-    if k > max_k:
-        logger.warning(f"Requested k={k} exceeds max_k={max_k}, using max_k")
-        k = max_k
-    
-    logger.debug(f"handle_rag_executeWorkflow: question={question[:60]}..., k={k}")
-    
-    # Extract config values
-    db_name = config['databases']['query_db']
-    table_name = config['tables']['query_table']
-    dst_table = config['tables']['query_embedding_store']
-    model_id = config['model']['model_id']
-    model_db = config['databases']['model_db']
-    model_table = config['tables']['model_table']
-    tokenizer_table = config['tables']['tokenizer_table']
-    vector_db = config['databases']['vector_db']
-    chunk_embed_table = config['tables']['vector_table']
-=======
-    global rag_config
-    
-    logger.debug(f"handle_rag_executeWorkflow (IVSM): question={question[:60]}..., k={k}")
-    
-    # Step 1: Set configuration (hardcoded values)
-    rag_config = {
-        "query_db": "demo_db",
-        "query_table": "user_query",
-        "query_embedding_store": "user_query_embeddings",
-        "model_db": "demo_db",
-        "model_id": "bge-small-en-v1.5",
-        "vector_db": "demo_db",
-        "vector_table": "pdf_embeddings_store",
-    }
-    
-    # Extract config values
-    db_name = rag_config["query_db"]
-    table_name = rag_config["query_table"]
-    dst_table = rag_config["query_embedding_store"]
-    model_id = rag_config["model_id"]
-    vector_db = rag_config["vector_db"]
-    chunk_embed_table = rag_config["vector_table"]
->>>>>>> 49701909
-
-    with conn.cursor() as cur:
-        
-        # Step 2: Store user query
-        logger.debug(f"Step 2: Storing user query in {db_name}.{table_name}")
-        
-        # Create table if it doesn't exist
-        ddl = f"""
-        CREATE TABLE {db_name}.{table_name} (
-            id INTEGER GENERATED ALWAYS AS IDENTITY (START WITH 1 INCREMENT BY 1) NOT NULL,
-            txt VARCHAR(5000),
-            created_ts TIMESTAMP DEFAULT CURRENT_TIMESTAMP,
-            PRIMARY KEY (id)
-        )
-        """
-        
-        try:
-            cur.execute(ddl)
-            logger.debug(f"Table {db_name}.{table_name} created")
-        except Exception as e:
-            error_msg = str(e).lower()
-            if "already exists" in error_msg or "3803" in error_msg:
-                logger.debug(f"Table {db_name}.{table_name} already exists, skipping creation")
-            else:
-                logger.error(f"Error creating table: {e}")
-                raise
-
-        # Insert cleaned question
-        insert_sql = f"""
-        INSERT INTO {db_name}.{table_name} (txt)
-        SELECT
-          CASE
-            WHEN TRIM(?) LIKE '/rag %' THEN SUBSTRING(TRIM(?) FROM 6)
-            ELSE TRIM(?)
-          END
-        """
-        cur.execute(insert_sql, [question, question, question])
-        
-        # Get inserted ID and cleaned text
-        cur.execute(f"SELECT MAX(id) AS id FROM {db_name}.{table_name}")
-        new_id = cur.fetchone()[0]
-        
-        cur.execute(f"SELECT txt FROM {db_name}.{table_name} WHERE id = ?", [new_id])
-        cleaned_txt = cur.fetchone()[0]
-        
-        logger.debug(f"Stored query with ID {new_id}: {cleaned_txt[:60]}...")
-<<<<<<< HEAD
 
         # Step 3: Generate query embeddings
         logger.debug(f"Step 3: Generating embeddings in {db_name}.{dst_table}")
@@ -619,9 +393,7 @@
         
         logger.debug(f"Stored query with ID {new_id}: {cleaned_txt[:60]}...")
 
-=======
-
->>>>>>> 49701909
+
         # Step 3: Tokenize query
         logger.debug(f"Step 3: Tokenizing query using ivsm.tokenizer_encode")
         
@@ -700,13 +472,9 @@
                 USING
                     ColumnsToPreserve('id', 'txt') 
                     VectorDataType('FLOAT32')
-<<<<<<< HEAD
                     VectorLength({config['embedding']['vector_length']})
                     OutputColumnPrefix('{config['embedding']['vector_column_prefix']}')
-=======
-                    VectorLength(384)
-                    OutputColumnPrefix('emb_')
->>>>>>> 49701909
+
                     InputColumnName('sentence_embedding')
             ) a 
         ) WITH DATA
@@ -715,38 +483,11 @@
         cur.execute(create_sql)
         logger.debug(f"Created embeddings table {db_name}.{dst_table}")
 
-<<<<<<< HEAD
+
         # Step 6: Perform semantic search with dynamic query building
         logger.debug(f"Step 6: Performing semantic search with k={k}")
         
         search_sql = build_search_query(vector_db, dst_table, chunk_embed_table, k, config)
-=======
-        # Step 6: Perform semantic search
-        logger.debug(f"Step 6: Performing semantic search with k={k}")
-        
-        search_sql = f"""
-        SELECT
-            e_ref.txt          AS reference_txt,
-            e_ref.chunk_num    AS chunk_num,
-            e_ref.page_num     AS page_num,
-            e_ref.doc_name     AS doc_name,
-            (1.0 - dt.distance) AS similarity
-        FROM TD_VECTORDISTANCE (
-                ON {vector_db}.{dst_table}      AS TargetTable
-                ON {vector_db}.{chunk_embed_table}      AS ReferenceTable DIMENSION
-                USING
-                    TargetIDColumn('id')
-                    TargetFeatureColumns('[emb_0:emb_383]')
-                    RefIDColumn('id')
-                    RefFeatureColumns('[emb_0:emb_383]')
-                    DistanceMeasure('cosine')
-                    TopK({k})
-            ) AS dt
-        JOIN {vector_db}.{chunk_embed_table} e_ref
-          ON e_ref.id = dt.reference_id
-        ORDER BY similarity DESC;
-        """
->>>>>>> 49701909
         
         rows = cur.execute(search_sql)
         data = rows_to_json(cur.description, rows.fetchall())
@@ -767,13 +508,9 @@
         "model_id": model_id,
         "chunks_retrieved": len(data),
         "topk_requested": k,
-<<<<<<< HEAD
         "topk_configured_default": config['retrieval']['default_k'],
         "views_created": ["v_topics_tokenized", "v_topics_embeddings"],
         "metadata_fields": config['vector_store_schema']['metadata_fields_in_vector_store'],
-=======
-        "views_created": ["v_topics_tokenized", "v_topics_embeddings"],
->>>>>>> 49701909
         "description": "Complete RAG workflow executed using IVSM functions: config → store query → tokenize → create embedding view → create embedding table → semantic search"
     }
 
