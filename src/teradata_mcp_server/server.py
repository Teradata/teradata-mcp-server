--- conflicted
+++ resolved
@@ -9,14 +9,11 @@
 from mcp.server.fastmcp import FastMCP
 from dotenv import load_dotenv
 
-<<<<<<< HEAD
+
 import teradata_aitools as td
 
 from teradata_mcp_server.teradata_aitools.prompt import PROMPT_TEMPL
-=======
-from teradata_mcp_server import teradata_aitools as td
-from teradata_mcp_server.prompt import PROMPT_TEMPL
->>>>>>> 913e4f6e
+
 
 load_dotenv()
 
@@ -196,20 +193,7 @@
 async def read_resusage_summary() -> ResponseType:
     """Get the Teradata system usage summary metrics by weekday and hour."""
     global _tdconn
-<<<<<<< HEAD
-    return execute_db_tool(_tdconn, td.handle_read_resusage_summary)
-
-@mcp.tool(description="Get the Teradata system flow control metrics by day and hour.")
-async def read_flow_control() -> ResponseType:
-    """Get the Teradata system flow control metrics by day and hour."""
-    global _tdconn
-    return execute_db_tool(_tdconn, td.handle_read_flow_control)
-
-@mcp.prompt()
-async def table_archive() -> str:
-    """Create a table archive strategy for database tables."""
-    return td.prompt_table_archive
-=======
+
     return execute_db_tool(_tdconn, td.handle_read_resusage_summary, dimensions=["hourOfDay", "dayOfWeek"])
 
 @mcp.tool(description="Get the Teradata system usage summary metrics by user on a specified date, or day of week and hour of day.")
@@ -222,7 +206,11 @@
     """Get the Teradata system usage summary metrics by user on a specified date, or day of week and hour of day."""
     global _tdconn
     return execute_db_tool(_tdconn, td.handle_read_resusage_summary, dimensions=["UserName", "hourOfDay", "dayOfWeek"], user_name=user_name, date=date, dayOfWeek=dayOfWeek, hourOfDay=hourOfDay)
->>>>>>> 913e4f6e
+
+@mcp.prompt()
+async def table_archive() -> str:
+    """Create a table archive strategy for database tables."""
+    return td.prompt_table_archive
 
 #------------------ Data Quality Tools  ------------------#
 
