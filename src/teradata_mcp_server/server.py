import os
import asyncio
import logging
import signal
import json
import yaml
from typing import Any, List, Optional
from pydantic import Field, BaseModel
import mcp.types as types
from mcp.server.fastmcp import FastMCP
from mcp.server.fastmcp.prompts.base import UserMessage, TextContent
from dotenv import load_dotenv
import tdfs4ds
import teradataml as tdml


# Import the ai_tools module, clone-and-run friendly
try:
    from teradata_mcp_server import tools as td
except ImportError:
    import tools as td

load_dotenv()

os.makedirs("logs", exist_ok=True)
logging.basicConfig(
    level=logging.DEBUG,
    format="%(asctime)s - %(name)s - %(levelname)s - %(message)s",
    handlers=[logging.StreamHandler(),
              logging.FileHandler(os.path.join("logs", "teradata_mcp_server.log"))],
)
logger = logging.getLogger("teradata_mcp_server")    
logger.info("Starting Teradata MCP server")

# Connect to MCP server
mcp = FastMCP("teradata-mcp-server")

#global shutdown flag
shutdown_in_progress = False

# Initiate connection to Teradata
_tdconn = td.TDConn()
<<<<<<< HEAD

#afm-defect:
_enableEVS = False
# Only attempt to connect to EVS is the system has an EVS installed/configured
if (len(os.getenv("VS_NAME", "").strip()) > 0):
    try:
        _evs    = td.get_evs()
        _enableEVS = True
    except:
        logger.error("Unable to establish connection to EVS, disabling")
        
#afm-defect: moved establish teradataml connection into main TDConn to enable auto-reconnect.
#td.teradataml_connection()
=======
# _evs    = td.get_evs()
td.teradataml_connection()
>>>>>>> f8f4b61c



#------------------ Tool utilies  ------------------#
ResponseType = List[types.TextContent | types.ImageContent | types.EmbeddedResource]

def format_text_response(text: Any) -> ResponseType:
    """Format a text response."""
    if isinstance(text, str):
        try:
            # Try to parse as JSON if it's a string
            parsed = json.loads(text)
            return [types.TextContent(
                type="text", 
                text=json.dumps(parsed, indent=2, ensure_ascii=False)
            )]
        except json.JSONDecodeError:
            # If not JSON, return as plain text
            return [types.TextContent(type="text", text=str(text))]
    # For non-string types, convert to string
    return [types.TextContent(type="text", text=str(text))]

def format_error_response(error: str) -> ResponseType:
    """Format an error response."""
    return format_text_response(f"Error: {error}")

def execute_db_tool(tool, *args, **kwargs):
    """Execute a database tool with the given connection and arguments."""
    global _tdconn
    try:
        if not _tdconn.conn:
            logger.info("Reinitializing TDConn")
            _tdconn = td.TDConn()  # Reinitialize connection if not connected
        return format_text_response(tool(_tdconn, *args, **kwargs))
    except Exception as e:
        logger.error(f"Error sampling object: {e}")
        return format_error_response(str(e))
    

def execute_vs_tool(tool, *args, **kwargs) -> ResponseType:
    global _evs
    global _enableEVS

    if _enableEVS:
        try:
            return format_text_response(tool(_evs, *args, **kwargs))
        except Exception as e:
            if "401" in str(e) or "Session expired" in str(e):
                logger.warning("EVS session expired, refreshing …")
                _evs = td.evs_connect.refresh_evs()
                try:
                    return format_text_response(tool(_evs, *args, **kwargs))
                except Exception as retry_err:
                    logger.error(f"EVS retry failed: {retry_err}")
                    return format_error_response(f"After refresh, still failed: {retry_err}")
    
            logger.error(f"EVS tool error: {e}")
            return format_error_response(str(e))
    else:
        return format_error_response("Enterprise Vector Store is not available on this server.")

    
#------------------ Base Tools  ------------------#

@mcp.tool(description="Executes a SQL query to read from the database.")
async def get_base_readQuery(
    sql: str = Field(description="SQL that reads from the database to run", default=""),
    ) -> ResponseType:
    """Executes a SQL query to read from the database."""
    return execute_db_tool( td.handle_get_base_readQuery, sql=sql) 


@mcp.tool(description="Executes a SQL query to write to the database.")
async def write_base_writeQuery(
    sql: str = Field(description="SQL that writes to the database to run", default=""),
    ) -> ResponseType:
    """Executes a SQL query to write to the database."""
    return execute_db_tool( td.handle_write_base_writeQuery, sql=sql) 


@mcp.tool(description="Display table DDL definition.")
async def get_base_tableDDL(
    db_name: str = Field(description="Database name", default=""),
    table_name: str = Field(description="table name", default=""),
    ) -> ResponseType:
    """Display table DDL definition."""
    return execute_db_tool( td.handle_get_base_tableDDL, db_name=db_name, table_name=table_name)    

@mcp.tool(description="List all databases in the Teradata System.")
async def get_base_databaseList() -> ResponseType:
    """List all databases in the Teradata System."""
    return execute_db_tool( td.handle_get_base_databaseList)


@mcp.tool(description="List objects in a database.")
async def get_base_tableList(
    db_name: str = Field(description="database name", default=""),
    ) -> ResponseType:
    """List objects in a database."""
    return execute_db_tool( td.handle_get_base_tableList, db_name=db_name)


@mcp.tool(description="Show detailed column information about a database table.")
async def get_base_columnDescription(
    db_name: str = Field(description="Database name", default=""),
    obj_name: str = Field(description="table name", default=""),
    ) -> ResponseType:
    """Show detailed column information about a database table."""
    return execute_db_tool( td.handle_get_base_columnDescription, db_name=db_name, obj_name=obj_name)


@mcp.tool(description="Get data samples and structure overview from a database table.")
async def get_base_tablePreview(
    db_name: str = Field(description="Database name", default=""),
    table_name: str = Field(description="table name", default=""),
    ) -> ResponseType:
    """Get data samples and structure overview from a database table."""
    return execute_db_tool( td.handle_get_base_tablePreview, table_name=table_name, db_name=db_name)

@mcp.tool(description="Get tables commonly used together by database users, this is helpful to infer relationships between tables.")
async def get_base_tableAffinity(
    db_name: str = Field(description="Database name", default=""),
    obj_name: str = Field(description="Table or view name", default=""),
    ) -> ResponseType:
    """Get tables commonly used together by database users, this is helpful to infer relationships between tables."""
    return execute_db_tool( td.handle_get_base_tableAffinity, obj_name=obj_name, db_name=db_name)


@mcp.tool(description="Measure the usage of a table and views by users in a given schema, this is helpful to infer what database objects are most actively used or drive most value.")
async def get_base_tableUsage(
    db_name: str = Field(description="Database name", default=""),
    ) -> ResponseType:
    """Measure the usage of a table and views by users in a given schema, this is helpful to infer what database objects are most actively used or drive most value."""
    return execute_db_tool( td.handle_get_base_tableUsage, db_name=db_name)

@mcp.prompt()
async def base_query(qry: str) -> UserMessage:
    """Create a SQL query against the database"""
    return UserMessage(role="user", content=TextContent(type="text", text=td.handle_base_query.format(qry=qry)))

@mcp.prompt()
async def base_tableBusinessDesc(database_name: str, table_name: str) -> UserMessage:
    """Create a business description of the table and columns."""
    return UserMessage(role="user", content=TextContent(type="text", text=td.handle_base_tableBusinessDesc.format(database_name=database_name, table_name=table_name)))

@mcp.prompt()
async def base_databaseBusinessDesc(database_name: str) -> UserMessage:
    """Create a business description of the database."""
    return UserMessage(role="user", content=TextContent(type="text", text=td.handle_base_databaseBusinessDesc.format(database_name=database_name)))

#------------------ DBA Tools  ------------------#

@mcp.tool(description="Get a list of SQL run by a user in the last number of days if a user name is provided, otherwise get list of all SQL in the last number of days.")
async def get_dba_userSqlList(
    user_name: str = Field(description="user name", default=""),
    no_days: int = Field(description="number of days to look back", default=7),
    ) -> ResponseType:
    """Get a list of SQL run by a user."""
    return execute_db_tool( td.handle_get_dba_userSqlList, user_name=user_name, no_days=no_days)

@mcp.tool(description="Get a list of SQL run against a table in the last number of days ")
async def get_dba_tableSqlList(
    table_name: str = Field(description="table name", default=""),
    no_days: int = Field(description="number of days to look back", default=7),
    ) -> ResponseType:
    """Get a list of SQL run by a user."""
    return execute_db_tool( td.handle_get_dba_tableSqlList, table_name=table_name, no_days=no_days)

@mcp.tool(description="Get table space used for a table if table name is provided or get table space for all tables in a database if a database name is provided.")
async def get_dba_tableSpace(
    db_name: str = Field(description="Database name", default=""),
    table_name: str = Field(description="table name", default=""),
    ) -> ResponseType:
    """Get table space used for a table if table name is provided or get table space for all tables in a database if a database name is provided."""
    return execute_db_tool( td.handle_get_dba_tableSpace, db_name=db_name, table_name=table_name)

@mcp.tool(description="Get database space if database name is provided, otherwise get all databases space allocations.")
async def get_dba_databaseSpace(
    db_name: str = Field(description="Database name", default=""),
    ) -> ResponseType:
    """Get database space if database name is provided, otherwise get all databases space allocations."""
    return execute_db_tool( td.handle_get_dba_databaseSpace, db_name=db_name)

@mcp.tool(description="Get Teradata database version information.")
async def get_dba_databaseVersion() -> ResponseType:
    """Get Teradata database version information."""
    return execute_db_tool( td.handle_get_dba_databaseVersion)

@mcp.tool(description="Get the Teradata system usage summary metrics by weekday and hour for each workload type and query complexity bucket.")
async def get_dba_resusageSummary() -> ResponseType:
    """Get the Teradata system usage summary metrics by weekday and hour."""
    return execute_db_tool( td.handle_get_dba_resusageSummary, dimensions=["hourOfDay", "dayOfWeek"])

@mcp.tool(description="Get the Teradata system usage summary metrics by user on a specified date, or day of week and hour of day.")
async def get_dba_resusageUserSummary(
    user_name: str = Field(description="Database user name", default=""),
    date: str = Field(description="Date to analyze, formatted as `YYYY-MM-DD`", default=""),
    dayOfWeek: str = Field(description="Day of week to analyze", default=""),
    hourOfDay: str = Field(description="Hour of day to analyze", default=""),
    ) -> ResponseType:
    """Get the Teradata system usage summary metrics by user on a specified date, or day of week and hour of day."""
    return execute_db_tool( td.handle_get_dba_resusageSummary, dimensions=["UserName", "hourOfDay", "dayOfWeek"], user_name=user_name, date=date, dayOfWeek=dayOfWeek, hourOfDay=hourOfDay)

@mcp.tool(description="Get the Teradata flow control metrics.")
async def get_dba_flowControl() -> ResponseType:
    """Get the Teradata flow control metrics."""
    return execute_db_tool( td.handle_get_dba_flowControl)

@mcp.tool(description="Get the user feature usage metrics.")
async def get_dba_featureUsage() -> ResponseType:
    """Get the user feature usage metrics.""" 
    return execute_db_tool( td.handle_get_dba_featureUsage)

@mcp.tool(description="Get the Teradata user delay metrics.")
async def get_dba_userDelay() -> ResponseType:
    """Get the Teradata user delay metrics."""
    return execute_db_tool( td.handle_get_dba_userDelay)

@mcp.tool(description="Measure the usage of a table and views by users, this is helpful to understand what user and tables are driving most resource usage at any point in time.")
async def get_dba_tableUsageImpact(
    db_name: str = Field(description="Database name", default=""),
    user_name: str = Field(description="User name", default=""),    
    ) -> ResponseType:
    """Measure the usage of a table and views by users, this is helpful to understand what user and tables are driving most resource usage at any point in time."""
    return execute_db_tool( td.handle_get_dba_tableUsageImpact, db_name=db_name,  user_name=user_name)

@mcp.tool(description="Get the Teradata session information for user.")
async def get_dba_sessionInfo(
    user_name: str = Field(description="User name", default=""),
    ) -> ResponseType:
    """Get the Teradata session information for user."""
    return execute_db_tool( td.handle_get_dba_sessionInfo, user_name=user_name)


@mcp.prompt()
async def dba_databaseHealthAssessment() -> UserMessage:
    """Create a database health assessment for a Teradata system."""
    return UserMessage(role="user", content=TextContent(type="text", text=td.handle_dba_databaseHealthAssessment))

@mcp.prompt()
async def dba_userActivityAnalysis() -> UserMessage:
    """Create a user activity analysis for a Teradata system."""
    return UserMessage(role="user", content=TextContent(type="text", text=td.handle_dba_userActivityAnalysis))

@mcp.prompt()
async def dba_tableArchive() -> UserMessage:
    """Create a table archive strategy for database tables."""
    return UserMessage(role="user", content=TextContent(type="text", text=td.handle_dba_tableArchive))

@mcp.prompt()
async def dba_databaseLineage(database_name: str, number_days: int) -> UserMessage:
    """Create a database lineage map for tables in a database."""
    return UserMessage(role="user", content=TextContent(type="text", text=td.handle_dba_databaseLineage.format(database_name=database_name, number_days=number_days)))

@mcp.prompt()
async def dba_tableDropImpact(database_name: str, table_name: str, number_days: int) -> UserMessage:
    """Assess the impact of dropping a table."""
    return UserMessage(role="user", content=TextContent(type="text", text=td.handle_dba_tableDropImpact.format(database_name=database_name, table_name=table_name, number_days=number_days)))

#------------------ Data Quality Tools  ------------------#

@mcp.tool(description="Get the column names that having missing values in a table.")
async def get_qlty_missingValues(
    table_name: str = Field(description="table name", default=""),
    ) -> ResponseType:
    """Get the column names that having missing values in a table."""
    return execute_db_tool( td.handle_get_qlty_missingValues, table_name=table_name)

@mcp.tool(description="Get the column names that having negative values in a table.")
async def get_qlty_negativeValues(
    table_name: str = Field(description="table name", default=""),
    ) -> ResponseType:
    """Get the column names that having negative values in a table."""
    return execute_db_tool( td.handle_get_qlty_negativeValues, table_name=table_name)

@mcp.tool(description="Get the destinct categories from column in a table.")
async def get_qlty_distinctCategories(
    table_name: str = Field(description="table name", default=""),
    col_name: str = Field(description="column name", default=""),
    ) -> ResponseType:
    """Get the destinct categories from column in a table."""
    return execute_db_tool( td.handle_get_qlty_distinctCategories, table_name=table_name, col_name=col_name)

@mcp.tool(description="Get the standard deviation from column in a table.")
async def get_qlty_standardDeviation(
    table_name: str = Field(description="table name", default=""),
    col_name: str = Field(description="column name", default=""),
    ) -> ResponseType:
    """Get the standard deviation from column in a table."""
    return execute_db_tool( td.handle_get_qlty_standardDeviation, table_name=table_name, col_name=col_name)

@mcp.tool(description="Get the column summary statistics for a table.")
async def get_qlty_columnSummary(
    table_name: str = Field(description="table name", default=""),
    ) -> ResponseType:
    """Get the column summary statistics for a table."""
    return execute_db_tool( td.handle_get_qlty_columnSummary, table_name=table_name)

@mcp.tool(description="Get the univariate statistics for a table.")
async def get_qlty_univariateStatistics(
    table_name: str = Field(description="table name", default=""),
    col_name: str = Field(description="column name", default=""),
    ) -> ResponseType:
    """Get the univariate statistics for a table."""
    return execute_db_tool( td.handle_get_qlty_univariateStatistics, table_name=table_name, col_name=col_name)

@mcp.tool(description="Get the rows with missing values in a table.")
async def get_qlty_rowsWithMissingValues(
    table_name: str = Field(description="table name", default=""),
    col_name: str = Field(description="column name", default=""),
    ) -> ResponseType:
    """Get the rows with missing values in a table."""
    return execute_db_tool( td.handle_get_qlty_rowsWithMissingValues, table_name=table_name, col_name=col_name)

@mcp.prompt()
async def qlty_databaseQuality(database_name: str) -> UserMessage:
    """Assess the data quality of a database."""
    return UserMessage(role="user", content=TextContent(type="text", text=td.handle_qlty_databaseQuality.format(database_name=database_name)))

# ------------------ RAG Tools ------------------ #

@mcp.tool(description="""
Set the configuration for the current Retrieval-Augmented Generation (RAG) session.
This MUST be called before any other RAG-related tools.

The following values are hardcoded:
- query_table = 'user_query'
- query_embedding_store = 'user_query_embeddings'
- model_id = 'bge-small-en-v1.5'

You only need to provide the database locations:
- query_db: where user queries and query embeddings will be stored
- model_db: where the embedding model metadata is stored
- vector_db + vector_table: where PDF chunk embeddings are stored

Once this configuration is set, all other RAG tools will reuse it automatically.
""")
async def rag_set_config(
    query_db: str = Field(description="Database to store user questions and query embeddings"),
    model_db: str = Field(description="Database where the embedding model is stored"),
    vector_db: str = Field(description="Database containing the chunk vector store"),
    vector_table: str = Field(description="Table containing chunk embeddings for similarity search"),
) -> ResponseType:
    return execute_db_tool( td.handle_set_rag_config, query_db=query_db, model_db=model_db, vector_db=vector_db, vector_table=vector_table,)

@mcp.tool(
    description=(
        "Store a user's natural language question as the first step in a Retrieval-Augmented Generation (RAG) workflow."
        "This tool should always be run **before any embedding or similarity search** steps."
        "It inserts the raw question into a Teradata table specified by `db_name` and `table_name`. "
        "If the question starts with the prefix '/rag ', the prefix is automatically stripped before storage. "
        "Each question is appended as a new row with a generated ID and timestamp."
        "If the specified table does not exist, it will be created with columns: `id`, `txt`, and `created_ts`."
        "Returns the inserted row ID and cleaned question text."
        "This tool is **only needed once per user question** — downstream embedding and vector search tools "
        "can then reference this ID or re-use the stored question text."
    )
)
async def store_user_query(
    db_name: str = Field(..., description="Name of the Teradata database where the question will be stored."),
    table_name: str = Field(..., description="Name of the table to store user questions (e.g., 'pdf_user_queries')."),
    question: str = Field(..., description="Natural language question from the user. Can optionally start with '/rag '."),
) -> ResponseType:
    return execute_db_tool( td.handle_store_user_query, db_name=db_name, table_name=table_name, question=question)

@mcp.tool(
    description=(
        "Tokenizes the latest user-submitted question using the tokenizer specified in the current RAG configuration. "
        "This tool must be used *after* calling 'configure_rag' (to initialize the config) and 'store_user_query' (to capture a user question). "
        "It selects the most recent row from the query table (e.g., 'pdf_topics_of_interest'), runs it through the ONNX tokenizer, "
        "and creates a temporary view '<query_db>.v_topics_tokenized' containing 'id', 'txt', 'input_ids', and 'attention_mask'. "
        "This view is used downstream to generate vector embeddings for similarity search."
    )
)
async def tokenize_query() -> ResponseType:
    return execute_db_tool( td.create_tokenized_view)

@mcp.tool(
    description=(
        "Generates sentence embeddings for the most recent tokenized user query using the model specified in the RAG configuration. "
        "Reads from the view `<db>.v_topics_tokenized` and applies the ONNX model from `<model_db>.embeddings_models`. "
        "Creates or replaces the view `<db>.v_topics_embeddings` which includes the original input and a `sentence_embedding` column. "
        "This must be run *after* create_tokenized_view and before vector_to_columns()."
    )
)
async def create_embedding_view() -> ResponseType:
    return execute_db_tool( td.create_embedding_view)

@mcp.tool(
    description=(
        "Converts the sentence embedding from the view `v_topics_embeddings` into 384 vector columns using `ivsm.vector_to_columns`. "
        "Creates or replaces a physical table to store the latest query embeddings for use in similarity search. "
        "The table location is defined via `rag_set_config`. "
        "This tool must be run *after* `create_embedding_view` and before `semantic_search_chunks`."
    )
)
async def create_query_embedding_table() -> ResponseType:
    return execute_db_tool( td.handle_create_query_embeddings)

@mcp.tool(
    description=(
        "Retrieve top-k most relevant PDF chunks for the user's latest embedded query. "
        "This tool is part of the RAG workflow and should be called after the query has been embedded. "
        "If the RAG config has not been set, use `rag_set_config` first to define where queries, models, and chunk embeddings are stored. "
        "Uses cosine similarity via `TD_VECTORDISTANCE` to compare embeddings. "
        "Each result includes similarity score, chunk text, page number, chunk number, and document name."
    )
)
async def semantic_search_chunks(
    k: int = Field(10, description="Number of top matching chunks to retrieve."),
) -> ResponseType:
    return execute_db_tool( td.handle_semantic_search, topk=k)

#------------------ Security Tools  ------------------#


@mcp.tool(description="Get permissions for a user.")
async def get_sec_userDbPermissions(
    user_name: str = Field(description="User name", default=""),
    ) -> ResponseType:
    """Get permissions for a user."""
    return execute_db_tool( td.handle_get_sec_userDbPermissions, user_name=user_name)


@mcp.tool(description="Get permissions for a role.")
async def get_sec_rolePermissions(
    role_name: str = Field(description="Role name", default=""),
    ) -> ResponseType:
    """Get permissions for a role."""
    return execute_db_tool( td.handle_get_sec_rolePermissions, role_name=role_name)


@mcp.tool(description="Get roles assigned to a user.")
async def get_sec_userRoles(
    user_name: str = Field(description="User name", default=""),
    ) -> ResponseType:
    """Get roles assigned to a user."""
    return execute_db_tool( td.handle_get_sec_userRoles, user_name=user_name)


@mcp.prompt()
async def rag_guidelines() -> UserMessage:
    return UserMessage(role="user", content=TextContent(type="text", text=td.rag_guidelines))


#------------------ Enterprise Vectore Store Tools  ------------------#

# @mcp.tool(description="Enterprise Vector Store similarity search")
# async def vector_store_similarity_search(
#     question: str = Field(description="Natural language question"),
#     top_k: int = Field(1, description="top matches to return"),
# ) -> ResponseType:

#     return execute_vs_tool(
#         td.evs_tools.handle_evs_similarity_search,
#         question=question,
#         top_k=top_k,
#     )



#--------------- Feature Store Tools ---------------#
# Feature tools leveraging the tdfs4ds package.


#---------- Feature Store Knowledge Base -----------#
class FeatureStoreConfig(BaseModel):
    """
    Configuration class for the feature store. This model defines the metadata and catalog sources 
    used to organize and access features, processes, and datasets across data domains.
    """

    data_domain: Optional[str] = Field(
        default=None,
        description="The data domain associated with the feature store, grouping features within the same namespace."
    )

    entity: Optional[str] = Field(
        default=None,
        description="The list of entities, comma separated and in alphabetical order, upper case."
    )

    db_name: Optional[str] = Field(
        default=None,
        description="Name of the database where the feature store is hosted."
    )

    feature_catalog: Optional[str] = Field(
        default=None,
        description=(
            "Name of the feature catalog table. "
            "This table contains detailed metadata about features and entities."
        )
    )

    process_catalog: Optional[str] = Field(
        default=None,
        description=(
            "Name of the process catalog table. "
            "Used to retrieve information about feature generation processes, features, and associated entities."
        )
    )

    dataset_catalog: Optional[str] = Field(
        default=None,
        description=(
            "Name of the dataset catalog table. "
            "Used to list and manage available datasets within the feature store."
        )
    )

fs_config = FeatureStoreConfig() 


@mcp.tool(description="Reconnect to the Teradata database if the connection is lost.")
async def reconnect_to_database() -> ResponseType:
    """Reconnect to Teradata database if connection is lost."""
    global _tdconn
    try:
        _tdconn = td.TDConn()
        td.teradataml_connection()
        return format_text_response("Reconnected to Teradata database successfully.")
    except Exception as e:
        logger.error(f"Error reconnecting to database: {e}")
        return format_error_response(str(e))


@mcp.tool(description="Set or update the feature store configuration (database and data domain).")
async def set_feature_store_config(
    data_domain: Optional[str] = None,
    db_name: Optional[str] = None,
    entity: Optional[str] = None,
) -> ResponseType:
    if db_name:
        if tdfs4ds.connect(database=db_name):
            logger.info(f"connected to the feature store of the {db_name} database")
            # Reset data_domain if DB name changes
            if not (fs_config.db_name and fs_config.db_name.upper() == db_name.upper()):
                fs_config.data_domain = None
            
            fs_config.db_name = db_name
            logger.info(f"connected to the feature store of the {db_name} database")
            fs_config.feature_catalog = f"{db_name}.{tdfs4ds.FEATURE_CATALOG_NAME_VIEW}"
            logger.info(f"feature catalog {fs_config.feature_catalog}")
            fs_config.process_catalog = f"{db_name}.{tdfs4ds.PROCESS_CATALOG_NAME_VIEW}"
            logger.info(f"process catalog {fs_config.process_catalog}")
            fs_config.dataset_catalog = f"{db_name}.FS_V_FS_DATASET_CATALOG"  # <- fixed line
            logger.info(f"dataset catalog {fs_config.dataset_catalog}")

    if fs_config.db_name is not None and data_domain is not None:
        sql_query_ = f"SEL count(*) AS N FROM {fs_config.feature_catalog} WHERE UPPER(data_domain) = '{data_domain.upper()}'"
        logger.info(f"{sql_query_}")
        result = tdml.execute_sql(sql_query_)
        logger.info(f"{result}")
        if result.fetchall()[0][0] > 0:
            fs_config.data_domain = data_domain
        else:
            fs_config.data_domain = None

    if fs_config.db_name is not None and fs_config.data_domain is not None and entity is not None:
        sql_query_ = f"SEL count(*) AS N FROM {fs_config.feature_catalog} WHERE UPPER(data_domain) = '{data_domain.upper()}' AND ENTITY_NAME = '{entity.upper()}'"
        logger.info(f"{sql_query_}")
        result = tdml.execute_sql(sql_query_)
        logger.info(f"{result}")
        if result.fetchall()[0][0] > 0:
            fs_config.entity = entity

    return format_text_response(f"Feature store config updated: {fs_config.dict(exclude_none=True)}")

@mcp.tool(description="Display the current feature store configuration (database and data domain).")
async def get_feature_store_config() -> ResponseType:
    return format_text_response(f"Current feature store config: {fs_config.dict(exclude_none=True)}")

@mcp.tool(
    description=(
        "Check if a feature store is present in the specified database."    
    )
)
async def get_fs_is_feature_store_present(
    db_name: str = Field(..., description="Name of the database to check for a feature store.")
) -> ResponseType:
    return execute_db_tool(
        td.handle_get_fs_is_feature_store_present,
        db_name = db_name
    )

@mcp.tool(
    description=(
        "Returns a summary of the feature store content."
        "Use this to understand what data is available in the feature store"
    )
)
async def get_fs_feature_store_content(
) -> ResponseType:
    
    return execute_db_tool(
        td.handle_get_fs_feature_store_content,
        fs_config,
    )

@mcp.tool(
    description=(
        "List the available data domains."
        "Requires a configured `db_name`  in the feature store config."
        "Use this to explore which entities can be used when building a dataset."
    )
)
async def get_fs_get_data_domains(
    entity: str = Field(..., description="The .")
) -> ResponseType:
    
    return execute_db_tool(
        td.handle_get_fs_get_data_domains,
        fs_config,
    )

@mcp.tool(
    description=(
        "List the list of features."
        "Requires a configured `db_name` and  `data_domain` in the feature store config."
        "Use this to explore the features available ."
    )
)
async def get_fs_get_features(
) -> ResponseType:
    
    return execute_db_tool(
        td.handle_get_fs_get_features,
        fs_config,
    )

@mcp.tool(
    description=(
        "List the list of available datasets."
        "Requires a configured `db_name` in the feature store config."
        "Use this to explore the datasets that are available ."
    )
)
async def get_fs_get_available_datasets(
) -> ResponseType:
    
    return execute_db_tool(
        td.handle_get_fs_get_available_datasets,
        fs_config,
    )

@mcp.tool(
    description=(
        "Return the schema of the feature store."
        "Requires a feature store in the configured database (`db_name`)."
        )
)
async def get_fs_get_the_feature_data_model(
) -> ResponseType:
    return execute_db_tool(
        td.handle_get_fs_get_the_feature_data_model,
        fs_config
    )

@mcp.tool(
    description=(
        "List the available entities for a given data domain."
        "Requires a configured `db_name` and `data_domain` in the feature store config."
        "Use this to explore which entities can be used when building a dataset."
        )
)
async def get_fs_get_available_entities(
) -> ResponseType:
    return execute_db_tool(
        td.handle_get_fs_get_available_entities,
        fs_config,
    )

@mcp.tool(
    description=(
        "List the available entities for a given data domain."
        "Requires a configured `db_name` and `data_domain` and  `entity` in the feature store config."
        "Use this to explore which entities can be used when building a dataset."
        )
)
async def get_fs_get_available_features(
) -> ResponseType:
    return execute_db_tool(
        td.handle_get_fs_get_available_features,
        fs_config,
    )

@mcp.tool(
    description=(
        "Create a dataset using selected features and an entity from the feature store."
        "The dataset is created in the specified target database under the given name."
        "Requires a configured feature store and data domain. Registers the dataset in the catalog automatically."
        "Use this when you want to build and register a new dataset for analysis or modeling."
        )
)
async def write_fs_get_create_dataset(
    entity_name: str = Field(..., description="Entity for which the dataset will be created. Available entities are reported in the feature catalog."),
    feature_selection: list[str] = Field(..., description="List of features to include in the dataset. Available features are reported in the feature catalog."),
    dataset_name: str = Field(..., description="Name of the dataset to create."),
    target_database: str = Field(..., description="Target database where the dataset will be created.")
) -> ResponseType:
    
    return execute_db_tool(
        td.handle_write_fs_get_create_dataset,
        # Pass the parameters to the tool handler
        fs_config,
        entity_name = entity_name,
 
        feature_selection = feature_selection,
        dataset_name = dataset_name,
        target_database = target_database
    )

#------------------ Custom Tools  ------------------#
# Custom tools are defined as SQL queries in a YAML file and loaded at startup.


query_defs = []
custom_tool_files = [file for file in os.listdir() if file.endswith("_tools.yaml")]

for file in custom_tool_files:
    with open(file) as f:
        query_defs.extend(yaml.safe_load(f))  # Concatenate all query definitions


def make_custom_query_tool(sql_text: str, tool_name: str, desc: str):
    async def _dynamic_tool():
        # SQL is closed over without parameters
        return execute_db_tool( td.handle_execute_read_query, sql=sql_text)
    _dynamic_tool.__name__ = tool_name
    return mcp.tool(description=desc)(_dynamic_tool)

# Instantiate custom query tools from YAML
for q in query_defs:
    fn = make_custom_query_tool(q["sql"], q["name"], q.get("description", ""))
    globals()[q["name"]] = fn
    logger.info(f"Created custom tool: {q["name"]}")

#------------------ Main ------------------#
# Main function to start the MCP server
#     Description: Initializes the MCP server and sets up signal handling for graceful shutdown.
#         It creates a connection to the Teradata database and starts the server to listen for incoming requests.
#         The function uses asyncio to manage asynchronous operations and handle signals for shutdown.
#         If an error occurs during initialization, it logs a warning message.
async def main():
    global _tdconn
    
    mcp_transport = os.getenv("MCP_TRANSPORT", "stdio").lower()
    logger.info(f"MCP_TRANSPORT: {mcp_transport}")

    # Set up proper shutdown handling
    try:
        loop = asyncio.get_running_loop()
        signals = (signal.SIGTERM, signal.SIGINT)
        for s in signals:
            logger.info(f"Registering signal handler for {s.name}")
            loop.add_signal_handler(s, lambda s=s: asyncio.create_task(shutdown(s)))
    except NotImplementedError:
        # Windows doesn't support signals properly
        logger.warning("Signal handling not supported on Windows")
        pass
    
    # Start the MCP server
    if mcp_transport == "sse":
        mcp.settings.host = os.getenv("MCP_HOST")
        mcp.settings.port = int(os.getenv("MCP_PORT"))
        logger.info(f"Starting MCP server on {mcp.settings.host}:{mcp.settings.port}")
        await mcp.run_sse_async()
    elif mcp_transport == "streamable-http":
        mcp.settings.host = os.getenv("MCP_HOST")
        mcp.settings.port = int(os.getenv("MCP_PORT"))
        mcp.settings.streamable_http_path = os.getenv("MCP_PATH", "/mcp/")
        logger.info(f"Starting MCP server on {mcp.settings.host}:{mcp.settings.port} with path {mcp.settings.streamable_http_path}")
        await mcp.run_streamable_http_async()
    else:
        logger.info("Starting MCP server on stdin/stdout")
        await mcp.run_stdio_async()    

#------------------ Shutdown ------------------#
# Shutdown function to handle cleanup and exit
#     Arguments: sig (signal.Signals) - signal received for shutdown
#     Description: Cleans up resources and exits the server gracefully.
#         It sets a flag to indicate that shutdown is in progress and logs the received signal.
#         If the shutdown is already in progress, it forces an immediate exit.
#         The function uses os._exit to terminate the process with a specific exit code.
async def shutdown(sig=None):
    """Clean shutdown of the server."""
    global shutdown_in_progress, _tdconn
    
    logger.info("Shutting down server")
    if shutdown_in_progress:
        logger.info("Forcing immediate exit")
        os._exit(1)  # Use immediate process termination instead of sys.exit
    
    _tdconn.close()
    shutdown_in_progress = True
    if sig:
        logger.info(f"Received exit signal {sig.name}")
    os._exit(128 + sig if sig is not None else 0)


#------------------ Entry Point ------------------#
# Entry point for the script
#     Description: This script is designed to be run as a standalone program.
#         It loads environment variables, initializes logging, and starts the MCP server.
#         The main function is called to start the server and handle incoming requests.
#         If an error occurs during execution, it logs the error and exits with a non-zero status code.
if __name__ == "__main__":
    asyncio.run(main())<|MERGE_RESOLUTION|>--- conflicted
+++ resolved
@@ -40,7 +40,6 @@
 
 # Initiate connection to Teradata
 _tdconn = td.TDConn()
-<<<<<<< HEAD
 
 #afm-defect:
 _enableEVS = False
@@ -54,10 +53,7 @@
         
 #afm-defect: moved establish teradataml connection into main TDConn to enable auto-reconnect.
 #td.teradataml_connection()
-=======
-# _evs    = td.get_evs()
-td.teradataml_connection()
->>>>>>> f8f4b61c
+
 
 
 
