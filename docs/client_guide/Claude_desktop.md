--- conflicted
+++ resolved
@@ -4,15 +4,7 @@
 
 Modify your claude desktop configuration file -  `claude_desktop_config.json` config file:
 
-<<<<<<< HEAD
 **Embedded server with stdio communication**
-=======
-**Streamable-http**
-
-Example can be found in [claude_desktop_http_config](../../scripts/client_examples/Claude_Desktop_Config_Files/claude_desktop_http_config)
-
-Note: you may need to modify the host in the args.
->>>>>>> 62a2a46c
 
 The simplest option is to start the mcp server with Claude and enable communication over stdio
 
