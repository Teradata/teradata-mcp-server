[project]
name = "teradata-mcp-server"
version = "0.1.0"
description = "Add your description here"
readme = "README.md"
requires-python = ">=3.13"
dependencies = [
    "anthropic>=0.49.0",
    "boto3>=1.37.37",
    "langchain-core>=0.3.54",
    "langchain-mcp-adapters>=0.0.9",
    "langchain-openai>=0.3.14",
    "langgraph>=0.3.31",
    "openai>=1.75.0",
    "pip>=25.0.1",
    "pydantic>=2.11.3",
    "pydantic-ai>=0.1.3",
    "requests>=2.32.3",
    "teradataml>=20.0.0.4",
    "tabulate",
    "litellm>=1.68.2",
    "nest-asyncio>=1.6.0",
    "google-adk>=1.3.0",
    "mcp[cli]>=1.9.3",
    "mcp-cli>=0.1.0",
<<<<<<< HEAD
    "teradatagenai>=20.0.0.0"
=======
    "tdfs4ds==0.2.4.16"
>>>>>>> b6317ece
]

[project.scripts]
teradata-mcp-server = "teradata_mcp_server:main"

[build-system]
requires = ["setuptools>=65", "wheel"]
build-backend = "setuptools.build_meta"

[tool.uv]
package = true<|MERGE_RESOLUTION|>--- conflicted
+++ resolved
@@ -23,11 +23,8 @@
     "google-adk>=1.3.0",
     "mcp[cli]>=1.9.3",
     "mcp-cli>=0.1.0",
-<<<<<<< HEAD
     "teradatagenai>=20.0.0.0"
-=======
     "tdfs4ds==0.2.4.16"
->>>>>>> b6317ece
 ]
 
 [project.scripts]
