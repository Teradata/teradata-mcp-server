--- conflicted
+++ resolved
@@ -97,32 +97,12 @@
       }
     ],
     "dba_tableSpace": [
-<<<<<<< HEAD
-      {
-        "name": "system_table_space",
-        "parameters": {
-          "database_name": "DBC",
-          "table_name": "TVM"
-        }
-      },
-      {
-        "name": "dbc_tables_space",
-        "parameters": {
-          "database_name": "DBC"
-        }
-      }
-      ,{
-        "name": "all_tables_space",
-        "parameters": {
-          "database_name": ""
-=======
 
       {
         "name": "tvm_table_space",
         "parameters": {
           "database_name": "dbc",
           "table_name": "TVM"
->>>>>>> f7604cdd
         }
       }
     ],
