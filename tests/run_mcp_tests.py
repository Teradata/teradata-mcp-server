--- conflicted
+++ resolved
@@ -40,15 +40,8 @@
         while True:
             if os.path.exists(os.path.join(current, 'profiles.yml')):
                 return current
-<<<<<<< HEAD
-            parent = os.path.dirname(current)
-            if parent == current:  # Reached root directory (works on both Windows and Unix)
-                break
-            current = parent
-=======
             current = os.path.dirname(current)
 
->>>>>>> 551c5a97
         return os.getcwd()
 
     async def load_test_cases(self):
